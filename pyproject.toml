--- conflicted
+++ resolved
@@ -5,11 +5,7 @@
 
 [project]
 name = "repokit"
-<<<<<<< HEAD
-version = "0.4.2"
-=======
 version = "0.4.3"
->>>>>>> cccf2b87
 description = "A tool for creating standardized Git repositories with complex branching and worktree workflows"
 readme = "README.md"
 requires-python = ">=3.7"
